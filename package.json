{
	"name": "ws4kp",
	"version": "5.16.6",
	"description": "Welcome to the WeatherStar 4000+ project page!",
	"main": "index.mjs",
	"type": "module",
	"scripts": {
		"test": "echo \"Error: no test specified\" && exit 1",
		"build:css": "sass --style=compressed ./server/styles/scss/main.scss ./server/styles/main.css",
		"build": "gulp buildDist",
		"lint": "eslint ./server/scripts/**/*.mjs",
		"lint:fix": "eslint --fix ./server/scripts/**/*.mjs"
	},
	"repository": {
		"type": "git",
		"url": "git+https://github.com/netbymatt/ws4kp.git"
	},
	"author": "Matt Walsh",
	"license": "MIT",
	"bugs": {
		"url": "https://github.com/netbymatt/ws4kp/issues"
	},
	"homepage": "https://github.com/netbymatt/ws4kp#readme",
	"devDependencies": {
<<<<<<< HEAD
		"del": "^7.1.0",
		"luxon": "^3.0.0",
		"nosleep.js": "^0.12.0",
		"suncalc": "^1.8.0",
		"swiped-events": "^1.1.4",
=======
>>>>>>> ce99fc16
		"@aws-sdk/client-cloudfront": "^3.609.0",
		"del": "^8.0.0",
		"eslint": "^8.2.0",
		"eslint-config-airbnb-base": "^15.0.0",
		"eslint-plugin-import": "^2.10.0",
		"gulp": "^5.0.0",
		"gulp-awspublish": "^8.0.0",
		"gulp-concat": "^2.6.1",
		"gulp-ejs": "^5.1.0",
		"gulp-file": "^0.4.0",
		"gulp-htmlmin": "^5.0.1",
		"gulp-rename": "^2.0.0",
		"gulp-s3-upload": "^1.7.3",
		"gulp-sass": "^6.0.0",
		"gulp-terser": "^2.0.0",
		"jquery": "^3.6.0",
		"jquery-touchswipe": "^1.6.19",
		"luxon": "^3.0.0",
		"nosleep.js": "^0.12.0",
		"sass": "^1.54.0",
		"suncalc": "^1.8.0",
		"swiped-events": "^1.1.4",
		"terser-webpack-plugin": "^5.3.6",
		"webpack-stream": "^7.0.0"
	},
	"dependencies": {
		"ejs": "^3.1.5",
		"express": "^5.1.0"
	}
}<|MERGE_RESOLUTION|>--- conflicted
+++ resolved
@@ -22,14 +22,6 @@
 	},
 	"homepage": "https://github.com/netbymatt/ws4kp#readme",
 	"devDependencies": {
-<<<<<<< HEAD
-		"del": "^7.1.0",
-		"luxon": "^3.0.0",
-		"nosleep.js": "^0.12.0",
-		"suncalc": "^1.8.0",
-		"swiped-events": "^1.1.4",
-=======
->>>>>>> ce99fc16
 		"@aws-sdk/client-cloudfront": "^3.609.0",
 		"del": "^8.0.0",
 		"eslint": "^8.2.0",
