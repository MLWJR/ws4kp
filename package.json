--- conflicted
+++ resolved
@@ -1,10 +1,6 @@
 {
 	"name": "ws4kp",
-<<<<<<< HEAD
-	"version": "5.13.0",
-=======
 	"version": "5.13.3",
->>>>>>> 13b77a00
 	"description": "Welcome to the WeatherStar 4000+ project page!",
 	"main": "index.js",
 	"scripts": {
